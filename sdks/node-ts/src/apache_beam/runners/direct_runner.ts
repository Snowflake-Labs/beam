--- conflicted
+++ resolved
@@ -2,11 +2,7 @@
 import { ProcessBundleDescriptor } from "../proto/beam_fn_api";
 import { JobState_Enum } from "../proto/beam_job_api";
 
-<<<<<<< HEAD
 import { Runner, Pipeline, Root, Impulse, GroupByKey, PaneInfo, BoundedWindow, PipelineResult, Instant } from '../base'
-=======
-import { Runner, Pipeline, Root, Impulse, GroupByKey, PipelineResult } from '../base'
->>>>>>> 238113b2
 import * as worker from '../worker/worker';
 import * as operators from '../worker/operators';
 import { BoundedWindow, Instant, PaneInfo, WindowedValue } from "../values";
