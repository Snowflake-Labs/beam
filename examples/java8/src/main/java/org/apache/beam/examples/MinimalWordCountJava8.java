/*
 * Licensed to the Apache Software Foundation (ASF) under one
 * or more contributor license agreements.  See the NOTICE file
 * distributed with this work for additional information
 * regarding copyright ownership.  The ASF licenses this file
 * to you under the Apache License, Version 2.0 (the
 * "License"); you may not use this file except in compliance
 * with the License.  You may obtain a copy of the License at
 *
 *     http://www.apache.org/licenses/LICENSE-2.0
 *
 * Unless required by applicable law or agreed to in writing, software
 * distributed under the License is distributed on an "AS IS" BASIS,
 * WITHOUT WARRANTIES OR CONDITIONS OF ANY KIND, either express or implied.
 * See the License for the specific language governing permissions and
 * limitations under the License.
 */
package org.apache.beam.examples;

<<<<<<< HEAD
import org.apache.beam.runners.dataflow.BlockingDataflowRunner;
import org.apache.beam.runners.dataflow.options.DataflowPipelineOptions;
=======
>>>>>>> c584b37b
import org.apache.beam.sdk.Pipeline;
import org.apache.beam.sdk.io.TextIO;
import org.apache.beam.sdk.options.PipelineOptions;
import org.apache.beam.sdk.options.PipelineOptionsFactory;
import org.apache.beam.sdk.transforms.Count;
import org.apache.beam.sdk.transforms.Filter;
import org.apache.beam.sdk.transforms.FlatMapElements;
import org.apache.beam.sdk.transforms.MapElements;
import org.apache.beam.sdk.values.KV;
import org.apache.beam.sdk.values.TypeDescriptors;

import java.util.Arrays;

/**
 * An example that counts words in Shakespeare, using Java 8 language features.
 *
 * <p>See {@link MinimalWordCount} for a comprehensive explanation.
 */
public class MinimalWordCountJava8 {

  public static void main(String[] args) {
<<<<<<< HEAD
    DataflowPipelineOptions options = PipelineOptionsFactory.create()
        .as(DataflowPipelineOptions.class);

    options.setRunner(BlockingDataflowRunner.class);

    // CHANGE 1 of 3: Your project ID is required in order to run your pipeline on the Google Cloud.
    options.setProject("SET_YOUR_PROJECT_ID_HERE");

    // CHANGE 2 of 3: Your Google Cloud Storage path is required for staging local files.
    options.setStagingLocation("gs://SET_YOUR_BUCKET_NAME_HERE/AND_STAGING_DIRECTORY");
=======
    PipelineOptions options = PipelineOptionsFactory.create();
    // In order to run your pipeline, you need to make following runner specific changes:
    //
    // CHANGE 1/3: Select a Beam runner, such as BlockingDataflowRunner
    // or FlinkRunner.
    // CHANGE 2/3: Specify runner-required options.
    // For BlockingDataflowRunner, set project and temp location as follows:
    //   DataflowPipelineOptions dataflowOptions = options.as(DataflowPipelineOptions.class);
    //   dataflowOptions.setRunner(BlockingDataflowRunner.class);
    //   dataflowOptions.setProject("SET_YOUR_PROJECT_ID_HERE");
    //   dataflowOptions.setTempLocation("gs://SET_YOUR_BUCKET_NAME_HERE/AND_TEMP_DIRECTORY");
    // For FlinkRunner, set the runner as follows. See {@code FlinkPipelineOptions}
    // for more details.
    //   options.as(FlinkPipelineOptions.class)
    //      .setRunner(FlinkRunner.class);
>>>>>>> c584b37b

    Pipeline p = Pipeline.create(options);

    p.apply(TextIO.Read.from("gs://dataflow-samples/shakespeare/*"))
     .apply(FlatMapElements.via((String word) -> Arrays.asList(word.split("[^a-zA-Z']+")))
         .withOutputType(TypeDescriptors.strings()))
     .apply(Filter.by((String word) -> !word.isEmpty()))
     .apply(Count.<String>perElement())
     .apply(MapElements
         .via((KV<String, Long> wordCount) -> wordCount.getKey() + ": " + wordCount.getValue())
         .withOutputType(TypeDescriptors.strings()))

     // CHANGE 3/3: The Google Cloud Storage path is required for outputting the results to.
     .apply(TextIO.Write.to("gs://YOUR_OUTPUT_BUCKET/AND_OUTPUT_PREFIX"));

    p.run();
  }
}<|MERGE_RESOLUTION|>--- conflicted
+++ resolved
@@ -17,11 +17,6 @@
  */
 package org.apache.beam.examples;
 
-<<<<<<< HEAD
-import org.apache.beam.runners.dataflow.BlockingDataflowRunner;
-import org.apache.beam.runners.dataflow.options.DataflowPipelineOptions;
-=======
->>>>>>> c584b37b
 import org.apache.beam.sdk.Pipeline;
 import org.apache.beam.sdk.io.TextIO;
 import org.apache.beam.sdk.options.PipelineOptions;
@@ -43,18 +38,6 @@
 public class MinimalWordCountJava8 {
 
   public static void main(String[] args) {
-<<<<<<< HEAD
-    DataflowPipelineOptions options = PipelineOptionsFactory.create()
-        .as(DataflowPipelineOptions.class);
-
-    options.setRunner(BlockingDataflowRunner.class);
-
-    // CHANGE 1 of 3: Your project ID is required in order to run your pipeline on the Google Cloud.
-    options.setProject("SET_YOUR_PROJECT_ID_HERE");
-
-    // CHANGE 2 of 3: Your Google Cloud Storage path is required for staging local files.
-    options.setStagingLocation("gs://SET_YOUR_BUCKET_NAME_HERE/AND_STAGING_DIRECTORY");
-=======
     PipelineOptions options = PipelineOptionsFactory.create();
     // In order to run your pipeline, you need to make following runner specific changes:
     //
@@ -70,7 +53,6 @@
     // for more details.
     //   options.as(FlinkPipelineOptions.class)
     //      .setRunner(FlinkRunner.class);
->>>>>>> c584b37b
 
     Pipeline p = Pipeline.create(options);
 
